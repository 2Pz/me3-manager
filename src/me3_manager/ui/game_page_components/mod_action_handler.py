"""
Mod Interaction Handler for GamePage.

This module handles direct user actions performed on individual mods, such as
enabling/disabling, deleting, adding external mods, and activating regulation files.
"""

from pathlib import Path
from typing import TYPE_CHECKING

from PySide6.QtCore import QTimer
from PySide6.QtWidgets import QFileDialog, QMessageBox

from me3_manager.utils.translator import tr

if TYPE_CHECKING:
    from ..game_page import GamePage


class ModActionHandler:
    """Handles direct user actions on mods like toggling, deleting, and adding."""

    def __init__(self, game_page: "GamePage"):
        self.game_page = game_page
        self.mod_manager = game_page.mod_manager

    def toggle_mod(self, mod_path: str, enabled: bool):
        """Toggles a mod's enabled state."""
        success, message = self.mod_manager.set_mod_enabled(
            self.game_page.game_name, mod_path, enabled
        )

        if success:
            self.game_page.load_mods(reset_page=False)
            self.game_page.status_label.setText(message)
            QTimer.singleShot(
                2000, lambda: self.game_page.status_label.setText(tr("status_ready"))
            )
        else:
            QMessageBox.warning(self.game_page, tr("toggle_mod_error_title"), message)

    def delete_mod(self, mod_path: str):
        """Deletes a mod after user confirmation."""
        mod_name = Path(mod_path).name
        reply = QMessageBox.question(
            self.game_page,
            tr("delete_mod_title"),
            tr("delete_mod_confirm_question", mod_name=mod_name),
            QMessageBox.StandardButton.Yes | QMessageBox.StandardButton.No,
        )

        if reply == QMessageBox.StandardButton.Yes:
            success, message = self.mod_manager.remove_mod(
                self.game_page.game_name, mod_path
            )

            if success:
                self.game_page.load_mods(reset_page=False)
                self.game_page.status_label.setText(message)
                QTimer.singleShot(
                    2000,
                    lambda: self.game_page.status_label.setText(tr("status_ready")),
                )
            else:
                QMessageBox.warning(self.game_page, tr("delete_error_title"), message)

    def add_external_mod(self):
        """Opens a file dialog to add a new external DLL mod."""
        file_name, _ = QFileDialog.getOpenFileName(
            self.game_page,
            tr("select_external_mod_title"),
            str(Path.home()),
            tr("dll_files_filter"),
        )
        if file_name:
            success, message = self.mod_manager.add_external_mod(
                self.game_page.game_name, file_name
            )

            if success:
                self.game_page.status_label.setText(message)
                self.game_page.load_mods(reset_page=False)
                QTimer.singleShot(
                    3000,
                    lambda: self.game_page.status_label.setText(tr("status_ready")),
                )
            else:
                QMessageBox.warning(
                    self.game_page, tr("add_external_mod_error_title"), message
                )

    def add_external_package_mod(self):
        """Opens a folder dialog to add a new external package mod."""
        folder_path = QFileDialog.getExistingDirectory(
            self.game_page,
            tr("select_external_package_mod_title"),
            str(Path.home()),
        )

        if folder_path:
            success, message = self.mod_manager.add_external_mod(
                self.game_page.game_name, folder_path
            )

            if success:
                self.game_page.status_label.setText(message)
                self.game_page.load_mods(reset_page=False)
                QTimer.singleShot(
                    3000,
                    lambda: self.game_page.status_label.setText(tr("status_ready")),
                )
            else:
                QMessageBox.warning(
                    self.game_page, tr("add_external_mod_error_title"), message
                )

    def activate_regulation_mod(self, mod_path: str):
        """Activates the regulation.bin file for a specific mod."""
<<<<<<< HEAD
        mod_name = Path(mod_path).name
        # If the clicked mod is already the active regulation, interpret the action as disabling all
        mod_info = self.game_page.mod_infos.get(mod_path)
        if getattr(mod_info, "regulation_active", False):
            success, message = self.mod_manager.disable_all_regulations(
                self.game_page.game_name
            )
        else:
            success, message = self.mod_manager.set_regulation_active(
                self.game_page.game_name, mod_name
            )
=======
        success, message = self.mod_manager.set_regulation_active(
            self.game_page.game_name, mod_path
        )
>>>>>>> 4486e1ce

        if success:
            self.game_page.load_mods(reset_page=False)
            self.game_page.status_label.setText(message)
            QTimer.singleShot(
                3000, lambda: self.game_page.status_label.setText(tr("status_ready"))
            )
        else:
            QMessageBox.warning(self.game_page, tr("regulation_error_title"), message)<|MERGE_RESOLUTION|>--- conflicted
+++ resolved
@@ -116,7 +116,6 @@
 
     def activate_regulation_mod(self, mod_path: str):
         """Activates the regulation.bin file for a specific mod."""
-<<<<<<< HEAD
         mod_name = Path(mod_path).name
         # If the clicked mod is already the active regulation, interpret the action as disabling all
         mod_info = self.game_page.mod_infos.get(mod_path)
@@ -128,11 +127,6 @@
             success, message = self.mod_manager.set_regulation_active(
                 self.game_page.game_name, mod_name
             )
-=======
-        success, message = self.mod_manager.set_regulation_active(
-            self.game_page.game_name, mod_path
-        )
->>>>>>> 4486e1ce
 
         if success:
             self.game_page.load_mods(reset_page=False)
